--- conflicted
+++ resolved
@@ -530,10 +530,10 @@
     return example
 
 
-<<<<<<< HEAD
+
 @registry.register_problem("genomics_binding_deepsea_gm12878")
-class GM12878DeepseaProblem(DeepseaProblem):
-  """Cell type specific label space."""
+class GM12878DeepseaProblem(TftiDeepseaProblem):
+  """GM12878 Cell type specific imputation problem"""
 
   def preprocess_example(self, example, mode, hparams):
     example = super().preprocess_example(example, mode, hparams)
@@ -555,9 +555,6 @@
     
     return example
 
-    
-=======
->>>>>>> a82f5f19
 @registry.register_problem("genomics_binding_deepsea_tf")
 class TranscriptionFactorDeepseaProblem(TftiDeepseaProblem):
   """DeepSEA Imputation problem for transcription factors (TFs)."""
@@ -634,13 +631,6 @@
       Final decoder representation. [batch_size, decoder_length, hidden_dim]
     """
     hparams = self._hparams
-<<<<<<< HEAD
-
-    inputs = features["inputs"]
-    target_space = features["target_space_id"]
-    
-=======
->>>>>>> a82f5f19
     encoder_output, encoder_decoder_attention_bias = self.encode(
         inputs=features["inputs"],
         target_space=features["target_space_id"],
