--- conflicted
+++ resolved
@@ -1063,11 +1063,8 @@
   hparams.add_hparam("pos_weight", 25)
   hparams.add_hparam("latent_keep_prob", 0.5)
   hparams.add_hparam("pretrain_steps", 0)
-<<<<<<< HEAD
   hparams.add_hparam("filter_negatives", False)
-=======
   hparams.add_hparam("scaled_loss", False)
->>>>>>> 85a2a2fb
   return hparams
 
 
