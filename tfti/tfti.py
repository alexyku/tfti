# coding=utf-8
# Copyright 2018 The Tensor2Tensor Authors.
#
# Licensed under the Apache License, Version 2.0 (the "License");
# you may not use this file except in compliance with the License.
# You may obtain a copy of the License at
#
#     http://www.apache.org/licenses/LICENSE-2.0
#
# Unless required by applicable law or agreed to in writing, software
# distributed under the License is distributed on an "AS IS" BASIS,
# WITHOUT WARRANTIES OR CONDITIONS OF ANY KIND, either express or implied.
# See the License for the specific language governing permissions and
# limitations under the License.

"""Transcription factor transformer imputation (TFTI)."""

from __future__ import absolute_import
from __future__ import division
from __future__ import print_function

import os
import tarfile

# Dependency imports

import h5py
import numpy as np
import scipy

from six.moves import xrange  # pylint: disable=redefined-builtin

from tensor2tensor.data_generators import dna_encoder
from tensor2tensor.data_generators import generator_utils
from tensor2tensor.data_generators import problem
from tensor2tensor.data_generators import text_encoder
from tensor2tensor.layers import common_layers
from tensor2tensor.layers import modalities
from tensor2tensor.models import transformer
from tensor2tensor.utils import metrics
from tensor2tensor.utils import modality
from tensor2tensor.utils import registry

import tensorflow as tf


################################################################################
################################## UTILITIES ###################################
################################################################################


def keep_first_dims(x, n):
  """Reshapes to the first n dims, assumes the rest are 1.

  Args:
    x: A Tensor with shape [d_1, ..., d_n, 1, ..., 1].
    n: Number of non-trivial trailing dimensions.

  Returns:
    A Tensor with shape [d_1, ..., d_n].
  """
  return tf.reshape(x, common_layers.shape_list(x)[:n])


################################################################################
################################### METRICS ####################################
################################################################################


def set_auc(logits, features, labels, curve, weights_fn=None):
  """Computes the approximate AUC via a Riemann sum.
  
  Args:
    logits : A Tensor of scores of shape [batch, nlabels, 1, 1].
    features: A feature dict mapping keys to Tensors.
    labels: A Tensor of int32s giving true set elements,
      of shape [batch, nlabels, 1, 1].
    curve: Specifies the name of the curve to be computed, "ROC" [default] or
      "PR" for the Precision-Recall-curve.
    weights_fn: A function to weight the elements (unused).
  Returns:
    aucs: A Tensor of shape [nlabels].
    weights: A Tensor of shape [nlabels].
  """
  logits = keep_first_dims(logits, 2)
  labels = keep_first_dims(labels, 2)

  # `metrics_weights` is an alternative to `weights_fn`.
  if features and "metrics_weights" in features:
    weights = keep_first_dims(features["metrics_weights"], 2)
  else:
    weights = tf.ones(common_layers.shape_list(labels))  # Uniform weights.

  def single_auc(elems):
    """Computes the AUC for a single label.

    Args:
      elems: A tuple containing:
        labels: A Tensor with shape [batch].
        predictions: A Tensor with shape [batch].
        weights: A Tensor with shape [batch].

    Returns:
      A tuple containing:
        auc_op: A Tensor with shape [1].
        weight: A Tensor with shape [1].
    """
    auc, auc_op = tf.metrics.auc(
      labels=elems[0], predictions=elems[1], weights=elems[2], curve=curve,
      updates_collections=tf.GraphKeys.METRIC_VARIABLES)
    # Since elems is a 3-tuple, `tf.map_fn` requires we return a 3-tuple.
    weight =  tf.constant(1.0) * tf.cast(tf.reduce_any(tf.equal(elems[2], tf.constant(1.0))), dtype=tf.float32)
    return auc_op, weight, tf.constant(1.0)
  
  predictions = tf.nn.sigmoid(logits)
  labels = tf.to_float(tf.transpose(labels, [1, 0]))  # [nlabels, batch]
  predictions = tf.transpose(predictions, [1, 0])
  weights = tf.transpose(weights, [1, 0])
  aucs, weight, _ = tf.map_fn(single_auc, elems=(labels, predictions, weights))
  return aucs, weight


def average_auc(logits, features, labels, curve,  weights_fn=None):
  """Weighted average of AUC measurements."""
  aucs, weights = set_auc(logits, features, labels, curve, weights_fn)
  weighted_average_auc = tf.reduce_mean(tf.multiply(aucs, weights))
  return weighted_average_auc, tf.constant(1.0)


def set_auroc(logits, labels, features=None, weights_fn=None):
  """Area under receiver operator curve."""
  return set_auc(logits, features, labels, "ROC", weights_fn)


def set_auprc(logits, labels, features=None, weights_fn=None):
  """Area under precision recall curve."""
  return set_auc(logits, features, labels, "PR", weights_fn)


def average_auroc(logits, labels, features=None, weights_fn=None):
  """Average area under receiver operator curve."""
  return average_auc(logits, features, labels, "ROC", weights_fn)


def average_auprc(logits, labels, features=None, weights_fn=None):
  """Average area under precision recall curve."""
  return average_auc(logits, features, labels, "PR", weights_fn)


# Modify metrics.
metrics.Metrics.SET_AUROC = "set_auroc"
metrics.Metrics.SET_AUPRC = "set_auprc"
metrics.Metrics.AVERAGE_AUROC = "average_auroc"
metrics.Metrics.AVERAGE_AUPRC = "average_auprc"
metrics.METRICS_FNS[metrics.Metrics.SET_AUROC] = set_auroc
metrics.METRICS_FNS[metrics.Metrics.SET_AUPRC] = set_auprc
metrics.METRICS_FNS[metrics.Metrics.AVERAGE_AUROC] = average_auroc
metrics.METRICS_FNS[metrics.Metrics.AVERAGE_AUPRC] = average_auprc


################################################################################
################################ MODALITIES ####################################
################################################################################


def set_embedding(x, vocab_size, dense_size, **kwargs):
  """Each (ID, position) tuple gets a unique embedding.

  Args:
    x: An int Tensor with shape [batch_size, length] whose elements are in
      [0, vocab_size).
    vocab_size: Int. The range of valid ID values elements in x can take.
    dense_size: Int. The dimensionality of an embedding vector.

  Returns:
    A float Tensor with shape [batch_size, length, dense_size].
  """
  x = keep_first_dims(x, 2)
  seq_length = common_layers.shape_list(x)[1]
  x += tf.range(seq_length, dtype=x.dtype) * vocab_size
  new_vocab_size = vocab_size * seq_length
  return common_layers.embedding(x, new_vocab_size, dense_size, **kwargs)


@registry.register_class_label_modality("binary")
class BinaryClassLabelModality(modality.Modality):
  """Class label modality for predicting multiple binary labels.

  Assumes logits and targets are Tensors with shape [batch_size, nlabels].
  Assumes that 0 and 1 are the negative and positive IDs, respectively.
  """
  NEG, NEG_ID = ("<neg>", 0)
  POS, POS_ID = ("<pos>", 1)

  def __init__(self, model_hparams, vocab_size=None):
    self._model_hparams = model_hparams
    self._vocab_size = 2  # Binary predictions in (0, 1).

  @property
  def name(self):
    return "binary_class_label_modality_%d" % self._body_input_depth

  def bottom(self, x):
    """Class label space to embeddings.

    Args:
      x: An int Tensor with shape [batch_size, nlabels, 1, 1] whose elements
        are in [0, self._vocab_size).

    Returns:
      A float Tensor with shape [batch_size, nlabels, 1, hidden_size].
    """
    with tf.variable_scope(self.name):
      res = set_embedding(x, self._vocab_size, self._body_input_depth)
      return tf.expand_dims(res, 2)  # [batch_size, nlabels, 1, hidden_size]

  def top(self, body_output, _):
    """Body output to logits.

    Args:
      body_output: A float Tensor with shape
        [batch_size, nlabels, 1, hidden_size].

    Returns:
      logits: A float Tensor with shape [batch_size, nlabels, 1, 1].

    """
    with tf.variable_scope(self.name):
      x = body_output  # [batch_size, nlabels, 1, hidden_size]
      x = common_layers.flatten4d3d(x)
      if not self._model_hparams.get("multigpu"):
        # Transpose to apply `tf.map_fn` along the  `nlabels` dimension.
        # i.e., mapping along dimension 0 of [nlabels, batch_size, hidden_size].
        x = tf.transpose(x, [1, 0, 2])
        # Collapse `hidden_size` dimension of `x` with a dense layer
        # to get a Tensor with shape [nlabels, batch_size, 1]
        res = tf.map_fn(lambda y: tf.layers.dense(y, 1), x)
        # Reverse the transposition to get [batch_size, nlabels, 1].
        res =  tf.transpose(res, [1, 0, 2])

      else:
        mask = tf.get_variable("mask",
                                shape=common_layers.shape_list(x)[1:],
                                dtype=tf.float32)
        bias = tf.get_variable("bias",
                                shape=common_layers.shape_list(x)[1],
                                dtype=tf.float32)
        # Take inner product of each label position with a different vector,
        # resulting in a Tensor with shape [batch, nlabels].
        res = tf.reduce_sum(x * mask, axis=-1) + bias
        res = tf.expand_dims(res, -1) # [batch_size, nlabels, 1]
      return tf.expand_dims(res, 3)  # [batch_size, nlabels, 1, 1]

  @property
  def targets_weights_fn(self):
    """Returns a function to weight the eval metrics."""
    return common_layers.weights_all  # Uniform weights.

  @property
  def loss_weights_fn(self):
    """Returns a function to weight the loss."""
    hp = self._model_hparams
    if hp and not hp.get("pos_weight"):
      return common_layers.weights_all
    def pos_weights_fn(targets):
      # Weigh positive examples to correct for class imbalance.
      is_neg = tf.to_float(tf.equal(targets, 0))
      is_pos = tf.to_float(tf.equal(targets, 1))
      return hp.pos_weight * is_pos + is_neg
    return pos_weights_fn

  def loss(self, logits, targets):
    """Logits to loss.

    Args:
      logits: A float Tensor with shape [batch_size, nlabels, 1, 1].
      targets: An int Tensor with shape [batch_size, nlabels, 1, 1] that takes
        values in (0, 1).

    Returns:
      A tuple containing:
        loss_numerator: A Tensor with shape [1].
        loss_denominator: A Tensor with shape [1].
    """
    logits = keep_first_dims(logits, 2)
    targets = keep_first_dims(targets, 2)
    loss = tf.losses.sigmoid_cross_entropy(
        multi_class_labels=targets,
        logits=logits,
        reduction="none")
    weights = self.loss_weights_fn(targets)
    return tf.reduce_sum(loss * weights), tf.reduce_sum(weights)


@registry.register_class_label_modality("binary_imputation")
class BinaryImputationClassLabelModality(BinaryClassLabelModality):
  """Class label modality for imputing multiple binary labels.

  Assumes that 2 is the unknown ID that will be imputed by the model.
  """
  UNK, UNK_ID = ("<unk>", 2)

  def __init__(self, model_hparams, vocab_size=None):
    self._model_hparams = model_hparams
    self._vocab_size = 3  # Binary predictions with unkowns in (0, 1, ?).

  @property
  def name(self):
    return "binary_imputation_class_label_modality_%d" % self._body_input_depth

  def bottom(self, x):
    """Class label space to embeddings.

    Args:
      x: An int Tensor with shape [batch_size, nlabels, 1, 1] whose elements
        are in [0, self._vocab_size).

    Returns:
      A float Tensor with shape [batch_size, nlabels, 1, hidden_size].
    """
    with tf.variable_scope(self.name):
      res = set_embedding(x, self._vocab_size, self._body_input_depth)
<<<<<<< HEAD
#     with tf.variable_scope("latent_zeroing", reuse=tf.AUTO_REUSE):
#       global_step = tf.to_float(tf.train.get_or_create_global_step())
#       mask = tf.to_float(self._model_hparams.pretrain_steps < global_step)
#       res = (mask * tf.to_float(res)
#                  + (1.0 - mask) * self.UNK_ID)
=======
>>>>>>> 8de0ebcb
      return tf.expand_dims(res, 2)  # [batch_size, nlabels, 1, hidden_size]

  def loss(self, logits, targets):
    """Logits to loss.

    Args:
      logits: A float Tensor with shape [batch_size, nlabels, 1, 1].
      targets: An int Tensor with shape [batch_size, nlabels, 1, 1] that takes
        values in (0, 1).

    Returns:
      A tuple containing:
        loss_numerator: A Tensor with shape [1].
        loss_denominator: A Tensor with shape [1].
    """
    logits = keep_first_dims(logits, 2)
    targets = keep_first_dims(targets, 2)

    if self._model_hparams.scaled_loss:
      # Get all values that need to be ignored in loss. 
      loss_mask = 1 - tf.cast(tf.equal(targets, self.UNK_ID), tf.float32)
      # Scale the loss by the number of targets that were masked.
      scale_factor_n = tf.to_float(tf.size(loss_mask))
      scale_factor_d = tf.to_float(tf.reduce_sum(loss_mask))
    else:
      scale_factor_n = 1
      scale_factor_d = 1

    loss = tf.losses.sigmoid_cross_entropy(
        multi_class_labels=targets,
        logits=logits,
        reduction="none")
    # For all self.UNK_ID values in targets, weight will be 0.
    weights = self.loss_weights_fn(targets)
    return tf.reduce_sum(loss * weights) * scale_factor_n, \
      tf.reduce_sum(weights) * scale_factor_d


################################################################################
################################## ENCODERS ####################################
################################################################################


class BinaryClassLabelEncoder(text_encoder.TextEncoder):
    def __init__(self, neg_chr="0", pos_chr="1"):
      self._num_reserved_ids = 0
      self._chr_to_id = {neg_chr: 0, pos_chr: 1}
      self._id_to_chr = {0: neg_chr, 1: pos_chr}
    
    def encode(self, label_str):
      return [self._chr_to_id[x] for x in label_str]
    
    def decode(self, ids):
      return "".join([self._id_to_chr[x] for x in ids])


################################################################################
################################## PROBLEMS ####################################
################################################################################


# Not registered. See subclass `TftiDeepseaProblem`.
class DeepseaProblem(problem.Problem):
  """N-gram/k-mer embedded deepsea data."""
    
  @property
  def chunk_size(self):
    """n-gram/k-mer size."""
    return 4
  
  @property
  def num_binary_predictions(self):
    """Binary predictions: DNase, TFs and histones."""
    return 919
  
  @property
  def input_sequence_length(self):
    return 1000 # Number of residues.

  def preprocess(self, dataset, mode, hparams):
    """Repeats the dataset 10 times if in evaluation mode. 

    Args:
      dataset: the Dataset of already decoded but not yet preprocessed features.
      mode: tf.estimator.ModeKeys
      hparams: HParams, model hyperparameters

    Returns:
      a Dataset
    """
    dataset = super().preprocess(dataset, mode, hparams)
    if mode == tf.estimator.ModeKeys.EVAL:
      # Use --eval_steps to control how long we evaluate.
      dataset = dataset.repeat(count=99999)
    if hparams.get("filter_negatives"):
      dataset = dataset.filter(lambda ex: tf.reduce_any(tf.equal(ex["targets"], tf.constant(1, dtype=tf.int64))))
    return dataset

  def eval_metrics(self):
    """Metrics to run in the eval loop."""
    return [metrics.Metrics.AVERAGE_AUROC,
            metrics.Metrics.AVERAGE_AUPRC]

  def dataset_filename(self):
    """Data set filename (shared among subclasses)."""
    return "genomics_binding_deepsea"

  def feature_encoders(self, data_dir):
    del data_dir
    return {
        "inputs": text_encoder.ByteTextEncoder(num_reserved_ids=0),
        "targets": BinaryClassLabelEncoder(),
    }
  
  def stringify(self, one_hot_seq):
    """One-hot sequence to an ACTG string.

    one_hot_seq: An array with shape [length, 4] representing a one-hot-encoded
      DNA sequence. A column with all zeros is denoted by "N".

    Returns:
      A string decoding one_hot_seq.
    """
    ids = one_hot_seq.dot(np.arange(1, 5))
    # An all-zero column is denoted by "N".
    bases = np.array(list("NACTG"))
    return "".join(bases[ids])
    
  def generator(self, tmp_dir, is_training):
    """Generates example dicts.

    Args:
      tmp_dir: String. Path to working directory where your unprocessed data is.
      is_training: Boolean. Whether to generate data from the training or
        validation set.

    Yields:
      A feature dict containing:
        "index": A singleton list with the iteration index.
        "inputs": A list of ints representing ascii encoded DNA bases in NACTG.
        "targets": A list of ints representing label classes in (0, 1).
    """
    def train_generator():
      filename = os.path.join(tmp_dir, "deepsea_train/train.mat")
      tmp = h5py.File(filename)
      inputs = tmp["trainxdata"]
      targets = tmp["traindata"]
      for i in xrange(inputs.shape[2]):
        yield (self.stringify(inputs[:, :, i]),
             targets[:, i])
    def valid_generator():
      filename = os.path.join(tmp_dir, "deepsea_train/valid.mat")
      tmp = scipy.io.loadmat(filename)
      inputs = tmp["validxdata"]
      targets = tmp["validdata"]
      for i in xrange(inputs.shape[0]):
        yield (self.stringify(inputs[i].transpose([1, 0])),
             targets[i])
    generator = train_generator if is_training else valid_generator
    for i, (inputs, targets) in enumerate(generator()):
      if (i % 1000 == 0):
        tf.logging.info(f"Generated {i} examples.")
      assert len(inputs) == self.input_sequence_length
      assert len(targets) == self.num_binary_predictions
      yield {"index": [i], "inputs": list(map(ord, inputs)),
             "targets": list(map(int, targets))}

  
  def maybe_download_and_unzip(self, tmp_dir):
    """Downloads deepsea data if it doesn"t already exist.

    Args:
      tmp_dir: String. The directory to maybe download to.

    Returns:
      String. The directory path where the unprocessed data was downloaded and
        unzipped.
    """
    url = ("http://deepsea.princeton.edu/media/code/"
           "deepsea_train_bundle.v0.9.tar.gz")
    filename = "deepsea_train_bundle.v0.9.tar.gz"
    generator_utils.maybe_download(tmp_dir, filename, url)
    dirpath = os.path.join(tmp_dir, "deepsea_train")
    if not os.path.exists(dirpath):
      tf.logging.info(f"Extracting archive {filename} to directory: {dirpath}")
      filepath = os.path.join(tmp_dir, filename)
      tarfile.open(filepath, "r:gz").extractall(tmp_dir)
    else:
      tf.logging.info(
          f"Not extracting archive, directory already found: {dirpath}")
    return dirpath
  
  def generate_data(self, data_dir, tmp_dir, task_id=-1):
    """Generates tf-refords for the problem.

    Args:
      data_dir: String. The directory to generate TF-Records to.
      tmp_dir: String. The directory to download the unprocessed data to.

    Returns:
      None.
    """
    self.maybe_download_and_unzip(tmp_dir)
    generator_utils.generate_dataset_and_shuffle(
      self.generator(tmp_dir, is_training=True),
      self.training_filepaths(data_dir, 100, shuffled=True),
      self.generator(tmp_dir, is_training=False),
      self.dev_filepaths(data_dir, 1, shuffled=True))
  
  def hparams(self, defaults, model_hparams):
    """Augment the hparams for this problem.

    Args:
      defaults: The default hparams to augment for this problem.
      model_hparams: The hparams of the model being used. Augment these as 
        needed for this particular problem.

    Returns:
      None.
    """
    p = defaults
    vocab_size = dna_encoder.DNAEncoder(self.chunk_size).vocab_size
    p.input_modality = {"inputs": (registry.Modalities.SYMBOL, vocab_size)}
    p.target_modality = ("%s:binary" % registry.Modalities.CLASS_LABEL, None)
    p.input_space_id = problem.SpaceID.DNA
    p.target_space_id = problem.SpaceID.GENERIC
  
  def example_reading_spec(self):
    """Reader spec for tf-record examples.
    
    Specify the names and types of the features on disk. Specify
      tf.contrib.slim.tfexample_decoder.
    """
    data_fields = {
      "index": tf.FixedLenFeature([], tf.int64),
      "inputs": tf.FixedLenFeature([self.input_sequence_length], tf.int64),
      "targets": tf.FixedLenFeature([self.num_binary_predictions], tf.int64),
    }
    data_items_to_decoders = None
    return (data_fields, data_items_to_decoders)
  
  def preprocess_example(self, example, mode, hparams):
    """Preprocess the model inputs.
    
    Args:
      example: Feature dict from feature name to Tensor or SparseTensor.
      mode: String. Specifies training, eval, and inference.
      hparams: The problem hparams.

    Returns:
      Feature dict from feature name to Tensor or SparseTensor.
    """
    inputs = example["inputs"]
    targets = example["targets"]
    encoder = dna_encoder.DNAEncoder(self.chunk_size)
    def to_ids(inputs):
      ids = encoder.encode("".join(map(chr, inputs)))
      return np.array(ids, dtype=np.int64)
    [inputs] = tf.py_func(to_ids, [inputs], [tf.int64], stateful=False)
    # Reshape to the [p0, p1, channels] modality convention.
    out_size = int(np.ceil(self.input_sequence_length / self.chunk_size))
    example["inputs"] = tf.reshape(inputs, [out_size, 1, 1])
    example["targets"] = tf.reshape(
        targets, [self.num_binary_predictions, 1, 1])
    return example


@registry.register_problem("genomics_binding_deepsea")
class TftiDeepseaProblem(DeepseaProblem):
  """DeepSEA problem for imputation models, such as TFTI."""

  @property
  def unk_id(self):
    return BinaryImputationClassLabelModality.UNK_ID

  def hparams(self, defaults, model_hparams):
    """See base class."""
    super().hparams(defaults, model_hparams)
    defaults.input_modality["latents"] = (
        "%s:binary_imputation" % registry.Modalities.CLASS_LABEL, None)
    if model_hparams.scaled_loss:
      defaults.target_modality = (
          "%s:binary_imputation" % registry.Modalities.CLASS_LABEL, None)

  def make_latents(self, features, hparams):
    """Generates a partially observed latent target tensor to be imputed.

    Args:
      features: Feature dict mapping keys to Tensors.
      hparams: The problem hparams.

    Returns:
      An int Tensor with values in (0, 1, 2), where 2 represents the unknown
        ID to be imputed by the model. The unknown ID is specified by:
          BinaryImputationClassLabelModality.UNK_ID
    """
    targets = features["targets"]
    targets_shape = common_layers.shape_list(targets)
    if "latent_keep_mask" in features:
      tf.logging.info("Generating latents with a `latent_keep_mask`.")
      # Keep mask must be the same shape as targets. 
      keep_mask = tf.reshape(features["latent_keep_mask"], targets_shape)
    else:
      # The latent_keep_prob is the probability of keeping a ground-truth label.
      keep_prob = hparams.get("latent_keep_prob", 0.0)
      tf.logging.info(f"Generating latents with a `keep_prob` of {keep_prob}")
      keep_mask = tf.random_uniform(targets_shape) < keep_prob
    # Use the keep_mask to create latents.
    keep_mask = tf.to_float(keep_mask)
    return tf.to_int32(keep_mask * tf.to_float(targets)
                       + (1.0 - keep_mask) * self.unk_id), keep_mask

  def preprocess_example(self, example, mode, hparams, cell_type_1=None, cell_type_2=None):
    """See base class."""
    example = super().preprocess_example(example, mode, hparams)
    
    # The keep_mask is ignored if scaled_loss = False.
    latents, keep_mask = self.make_latents(example, hparams)
    example["latents"] = latents
    # Only aggregate metrics (e.g., AUROC, AUPRC) for imputed labels.
    example["metrics_weights"] = tf.to_float(tf.equal(example["latents"],
                                                      self.unk_id))
    if hparams.scaled_loss:
      # Zero out targets for copied labels.
      keep_mask = tf.cast(keep_mask, tf.int64)
      zeroed = example["targets"] * (1 - keep_mask)
      # Add self.unk_id to the zeroed out targets.
      example["targets"] = zeroed + (keep_mask * self.unk_id)
    return example

  def load_names(self, namefile):
    """Loads DeepSEA label names from namefile.
    """
    return np.array(open(namefile).read().split(","))

  def get_overlapping_indices_for_cell_type(self, cell_type_1, cell_type_2):
    """Gets target indices for transcription factors for the intersection 
    of cell_type_1 and cell_type_2.

    Args:
      cell_type_1: Name of cell type 1 as a string.
      cell_type_2: Name of cell type 2 as a string.

    Returns:
      List of indices ~ FOR CELL 1 ~ that overlap with cell 2.
      These indices are listed in alphabetical order for consistency.
    """
    
    dir_path = os.path.dirname(os.path.realpath(__file__))
    namefile = dir_path + "/deepsea_label_names.txt"
    names = self.load_names(namefile)
    
    valid_cell_types = list(map(lambda x: x.split("|")[1], names))
    
    # Make sure cell type parameters can be found in our data. 
    assert(cell_type_1 in valid_cell_types, f"{cell_type_1} not in list of valid cell types")
    assert(cell_type_2 in valid_cell_types, f"{cell_type_2} not in list of valid cell types")
        
    # Get positions for both cell lines.
    cell_type_1_pos = [(i, j) for i, j in enumerate(names) \
                        if cell_type_1 in j]
    cell_type_2_pos = [(i, j) for i, j in enumerate(names) \
                        if cell_type_2 in j]

    # Get marks for each cell type
    cell_type_1_marks =  [i[1].split("|")[1] for i in cell_type_1_pos]
    cell_type_2_marks =  [i[1].split("|")[1] for i in cell_type_2_pos]
    
    # Get overlapping marks between both cell types.
    overlapping_marks = list(set(cell_type_1_marks) & set(cell_type_2_marks))

    cell_type_1_final_pos = [(i,j) for i, j in cell_type_1_pos if \
                                    j.split("|")[1] in overlapping_marks]
    cell_type_2_final_pos = [(i,j) for i, j in  cell_type_2_pos if \
                                    j.split("|")[1] in overlapping_marks]

    # Filter out duplicates for both cell types.
    cell_type_1_items = []
    seen = set()
    for item in cell_type_1_final_pos:
      if item[1] not in seen:
        seen.add(item[1])
        cell_type_1_items.append(item)

    cell_type_1_items = sorted(cell_type_1_items, key=lambda i: i[1]) 
    
    # Print out sorted marks.
    tf.logging.info("Marks for CellType %s: %s" 
                    % (cell_type_1, 
                    cell_type_1_items))

    cell_type_2_items = []
    seen = set()
    for item in cell_type_2_final_pos:
      if not item[1] in seen:
        seen.add(item[1])
        cell_type_2_items.append(item)

    cell_type_2_items = sorted(cell_type_2_items, key=lambda i: i[1])

    # Verify that TFs match between cell types.
    for i, item in enumerate(cell_type_2_items):
      assert(cell_type_2_items[i][1].split("|")[1] ==
             cell_type_1_items[i][1].split("|")[1])

    # These are the indices we are using for the cell type 1 model.
    cell_type_1_indices = list(map(lambda x: x[0], cell_type_1_items))
    return cell_type_1_indices, cell_type_1_items


@registry.register_problem("genomics_binding_deepsea_tf")
class TranscriptionFactorDeepseaProblem(TftiDeepseaProblem):
  """DeepSEA Imputation problem for transcription factors (TFs)."""

  def targets_gather_indices(self):
    """Returns indices to gather `targets`, `latents` and `metrics_weights`.

    Returns:
      A list of indices between [0, self.num_binary_predictions).
    """
    return np.arange(125, 815)


  def preprocess_example(self, example, mode, hparams):
    """Slices latents and targets to only include indices of TF labels.

    Indices come from:
    (media.nature.com/original/nature-assets/nmeth/journal/v12/n10/extref/
        nmeth.3547-S3.xlsx)

    They include all TF rows (between 128 to 817). Specifically, the index is
    the row number in the spreadsheet - 3.

    See base class for method signature.
    """
    example = super().preprocess_example(example, mode, hparams)
    gather_indices = self.targets_gather_indices()
    for key in ["targets", "latents", "metrics_weights"]:
      example[key] = tf.gather(example[key], gather_indices)
    return example


################################################################################
########################## Cell Type Specific Problems #########################
################################################################################


@registry.register_problem("genomics_binding_deepsea_gm12878")
class Gm12878DeepseaProblem(TftiDeepseaProblem):
  """GM12878 Cell type specific imputation problem"""

  def targets_gather_indices(self):
    """Returns indices to gather `targets`, `latents` and `metrics_weights`.

    Returns:
      A list of indices between [0, self.num_binary_predictions).
    """
    return self.get_overlapping_indices_for_cell_type("GM12878", "H1-hESC")[0]

  def preprocess_example(self, example, mode, hparams):
    example = super().preprocess_example(example, mode, hparams, "GM12878", "H1-hESC")
    # Indices for TF labels specific to GM12878 cell type.
    # These are ordered so TFs are alphabetical
    
    gather_indices = self.targets_gather_indices()
    
    # Argsort indices to preserve ordering.
    argsort_indices = np.argsort(gather_indices)
    gather_indices_sorted = np.sort(gather_indices)

    # Keep targets and latents corresponding to GM12878 (LCL cell line).
    targets = tf.gather(example["targets"], gather_indices_sorted)
    latents = tf.gather(example["latents"], gather_indices_sorted)
    metrics_weights = tf.gather(example["metrics_weights"],
                                gather_indices_sorted)
    
    # Ensure sure tensors are sorted by alphabetical TFs.
    example["targets"] = tf.gather(targets, argsort_indices)
    example["latents"] = tf.gather(latents, argsort_indices)
    example["metrics_weights"] = tf.gather(metrics_weights, argsort_indices)
    return example

@registry.register_problem("genomics_binding_deepsea_h1hesc")
class H1hescDeepseaProblem(TftiDeepseaProblem):
  """H1-hESC Cell type specific imputation problem"""

  def targets_gather_indices(self):
    """Returns indices to gather `targets`, `latents` and `metrics_weights`.

    Returns:
      A list of indices between [0, self.num_binary_predictions).
    """
    return self.get_overlapping_indices_for_cell_type("H1-hESC", "GM12878")

  def preprocess_example(self, example, mode, hparams):
    example = super().preprocess_example(example, mode, hparams)
    # Indices for TF labels specific to GM12878 cell type.
    # These are ordered so TFs are alphabetical
    
    gather_indices = self.targets_gather_indices()
    
    # Argsort indices to preserve ordering.
    argsort_indices = np.argsort(gather_indices)
    gather_indices_sorted = np.sort(gather_indices)

    # Keep targets and latents corresponding to H1-hESC.
    targets = tf.gather(example["targets"], gather_indices_sorted)
    latents = tf.gather(example["latents"], gather_indices_sorted)
    metrics_weights = tf.gather(example["metrics_weights"],
                                gather_indices_sorted)
    
    # Ensure sure tensors are sorted by alphabetical TFs.
    example["targets"] = tf.gather(targets, argsort_indices)
    example["latents"] = tf.gather(latents, argsort_indices)
    example["metrics_weights"] = tf.gather(metrics_weights, argsort_indices)
    return example


@registry.register_problem("genomics_binding_deepsea_multicell")
class TftiMulticellProblem(TftiDeepseaProblem):
  """Imputation problem accross multiple cell types"""

  @property
  def cell_types(self):
    return ['HeLa-S3', 'GM12878', 'HepG2', 'K562','H1-hESC']

  @property
  def test_cell_type(self):
    return self.cell_types[-1]

  def get_overlapping_indices_multicell(self):
    """Gets target indices for transcription factors for the intersection
    of call cell types.

    Returns:
      Dict of lists of indices in each cell of the intersection of all cells.
      These indices are listed in alphabetical order for consistency.
    """

    dir_path = os.path.dirname(os.path.realpath(__file__))
    namefile = dir_path + "/deepsea_label_names.txt"
    names = self.load_names(namefile)

    valid_cell_types = list(map(lambda x: x.split("|")[0], names))
    print(valid_cell_types)

    # Make sure cell type parameters can be found in our data.
    for cell_type in self.cell_types:
      assert(cell_type in valid_cell_types,
       f"{cell_type} not in list of valid cell types")

    # Get positions for all cell lines and untreated assays.
    # {cell: [(index, full mark name)]}
    position_dict = {cell_type: [(i, j) for i, j in enumerate(names)
                         if cell_type in j and j.split("|")[2] == "None"]
                         for cell_type in self.cell_types}

    # Get marks for each cell type, to find intersection.
    # {cell: mark type}
    mark_dict = {cell_type:
                     [i[1].split("|")[1] for i in position_dict[cell_type]]
                     for cell_type in self.cell_types}

    # Get overlapping marks between all cell types.
    overlapping_marks = list(set.intersection(*[set(i) for i in mark_dict.values()]))

    # Filter out non-overlapping marks.
    # {cell: [(index, full mark name)]}
    final_position_dict = {cell_type: [(i,j) for i, j in
                                        position_dict[cell_type] if
                                        j.split("|")[1] in overlapping_marks]
                                        for cell_type in self.cell_types}

    # Filter out duplicates for all cell types.
    # {cell: [(index, full mark name)]}
    cell_items_dict = {}
    for cell_type in self.cell_types:
      cell_type_items = []
      seen = set()
      for item in final_position_dict[cell_type]:
        if item[1].split("|")[1] not in seen:
          seen.add(item[1].split("|")[1])
          cell_type_items.append(item)

      cell_items_dict[cell_type] = sorted(cell_type_items, key=lambda i: i[1])

    # Verify that TFs match between cell types.
    for cell_type_1 in self.cell_types:
      for cell_type_2 in self.cell_types:
        for i, _ in enumerate(cell_items_dict[cell_type]):
          assert(cell_items_dict[cell_type_1][i][1].split("|")[1] ==
                 cell_items_dict[cell_type_2][i][1].split("|")[1])

    # These are the indices we are using.
    # {cell: [indices sorted alphabetically]}
    cell_indices = {cell_type: list(map(lambda x:
                     x[0], cell_items_dict[cell_type]))
                     for cell_type in self.cell_types}

    valid_tfs = sorted(list(map(lambda x: x[1].split('|')[1],
                                cell_items_dict[self.cell_types[0]])))

    tf.logging.info("Selected marks for cell types %s: %s" % (self.cell_types, valid_tfs))

    return cell_indices, valid_tfs

  def preprocess_example(self, example, mode, hparams):
    """Makes one example for each cell type, including only intersecting marks.

    See base class for method signature.
    """

    base_example = super().preprocess_example(example, mode, hparams)

    gather_indices, _ = self.get_overlapping_indices_multicell()

    dataset = None

    for cell_type in self.cell_types:
      # Do not put test in train set!
      if cell_type != self.test_cell_type:

        example = base_example.copy()

        for key in ["targets", "latents", "metrics_weights"]:
          example[key] = tf.gather(example[key], gather_indices[cell_type])

        # Each example is added to a new dataset, and the datasets are appended.
        new_data = tf.data.Dataset.from_tensors(example)
        if not dataset:
          dataset = new_data
        else:
          dataset.concatenate(new_data)

    return dataset


@registry.register_problem("genomics_binding_deepsea_multicell_eval")
class TftiMulticellEvalProblem(TftiMulticellProblem):
  """Evaluates TftiMulticellProblem on the held out cell type."""

  def preprocess_example(self, example, mode, hparams):
    """Makes one example for each cell type, including only intersecting marks.

    See base class for method signature.
    """

    example = TftiDeepseaProblem.preprocess_example(self, example, mode, hparams)

    gather_indices, _ = self.get_overlapping_indices_multicell()

    # Only eval on test.
    cell_type = self.test_cell_type

    for key in ["targets", "latents", "metrics_weights"]:
      example[key] = tf.gather(example[key], gather_indices[cell_type])

    dataset = tf.data.Dataset.from_tensors(example)

    return dataset

################################################################################
################################### MODELS #####################################
################################################################################


@registry.register_model("tfti_transformer")
class TftiTransformer(transformer.Transformer):
  """A stack of transformer layers.

  Transforms a set of partially observed latent labels into a complete label
  set. The encoder takes in as inputs embedded DNA sequence. The decoder takes
  in as inputs a latent binary label set in (0, 1, ?) and outputs a complete
  label set in (0, 1).
  """

  def tensorboard_summaries(self, logits, features, labels):
    """A method that is called in `self.top(...)` that logs to TensorBoard.

    This is called in `self.top(...)` because it is the only place where
    both the logits and features (including labels) are available.

    Args:
      logits: A float Tensor with shape [batch_size, nlabels, 1, 1].
      features: A features dict mapping keys to Tensors.
      targets: An int Tensor with shape [batch_size, nlabels, 1, 1] that takes
        values in (0, 1).

    Returns:
      None.
    """
    if not tf.contrib.eager.in_eager_mode():
      weighted_auroc = tf.multiply(*average_auroc(logits, labels, features))
      weighted_auprc = tf.multiply(*average_auprc(logits, labels, features))
      tf.summary.scalar("metrics/average_auroc", weighted_auroc)
      tf.summary.scalar("metrics/average_auprc", weighted_auprc)
      # Logging AUC metrics for individual labels.
      # TODO(alexyku): can we display multple curves on the same plot?
      # tf.summary.scalars("metrics/set_auroc", set_auroc(logits, targets))
      # tf.summary.scalars("metrics/set_auprc", set_auprc(logits, targets))

  def top(self, body_output, features):
    logits = super().top(body_output, features)
    # TensorBoard summaries.
    self.tensorboard_summaries(logits, features, features["targets"])
    return logits
  
  def body(self, features):
    """Transformer main model_fn.

    Args:
      features: Map of features to the model. Should contain the following:
        "inputs": Transformer inputs [batch_size, input_length, hidden_dim]
        "targets": Target decoder outputs.
            [batch_size, decoder_length, hidden_dim]
        "target_space_id"

    Returns:
      Final decoder representation. [batch_size, decoder_length, hidden_dim]
    """
    hparams = self._hparams

    hparams.ffn_layer = "conv_relu_conv"

    encoder_output, encoder_decoder_attention_bias = self.encode(
        inputs=features["inputs"],
        target_space=features["target_space_id"],
        hparams=hparams,
        features=features)
    # No positional embeddings on decoder side.

    hparams.ffn_layer = "dense_relu_dense"

    decoder_output = self.decode(
        decoder_input=common_layers.flatten4d3d(features["latents"]),
        encoder_output=encoder_output,
        encoder_decoder_attention_bias=encoder_decoder_attention_bias,
        decoder_self_attention_bias=None,  # No masking.
        hparams=hparams)
    return decoder_output


################################################################################
################################## HPARAMS #####################################
################################################################################


@registry.register_hparams("tfti_transformer_base")
def tfti_transformer_base():
  """Hparams extends `transformer_base`."""
  hparams = transformer.transformer_base()
  hparams.batch_size = 64
  hparams.add_hparam("multigpu", False)
  hparams.add_hparam("pos_weight", 25)
  hparams.add_hparam("latent_keep_prob", 0.5)
<<<<<<< HEAD
  # hparams.add_hparam("pretrain_steps", 0)
=======
>>>>>>> 8de0ebcb
  hparams.add_hparam("filter_negatives", False)
  hparams.add_hparam("scaled_loss", False)
  return hparams


@registry.register_hparams("tfti_transformer_debug")
def tfti_transformer_debug():
  """Hparams for debugging."""
  hparams = tfti_transformer_base()
  hparams.batch_size = 2
  hparams.num_hidden_layers = 2
  hparams.hidden_size = 8
  hparams.num_heads = 2
  hparams.latent_keep_prob = 0.5
  hparams.pos_weight = 10
  return hparams<|MERGE_RESOLUTION|>--- conflicted
+++ resolved
@@ -320,14 +320,6 @@
     """
     with tf.variable_scope(self.name):
       res = set_embedding(x, self._vocab_size, self._body_input_depth)
-<<<<<<< HEAD
-#     with tf.variable_scope("latent_zeroing", reuse=tf.AUTO_REUSE):
-#       global_step = tf.to_float(tf.train.get_or_create_global_step())
-#       mask = tf.to_float(self._model_hparams.pretrain_steps < global_step)
-#       res = (mask * tf.to_float(res)
-#                  + (1.0 - mask) * self.UNK_ID)
-=======
->>>>>>> 8de0ebcb
       return tf.expand_dims(res, 2)  # [batch_size, nlabels, 1, hidden_size]
 
   def loss(self, logits, targets):
@@ -1083,10 +1075,6 @@
   hparams.add_hparam("multigpu", False)
   hparams.add_hparam("pos_weight", 25)
   hparams.add_hparam("latent_keep_prob", 0.5)
-<<<<<<< HEAD
-  # hparams.add_hparam("pretrain_steps", 0)
-=======
->>>>>>> 8de0ebcb
   hparams.add_hparam("filter_negatives", False)
   hparams.add_hparam("scaled_loss", False)
   return hparams
