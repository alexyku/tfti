--- conflicted
+++ resolved
@@ -320,11 +320,11 @@
     """
     with tf.variable_scope(self.name):
       res = set_embedding(x, self._vocab_size, self._body_input_depth)
-    with tf.variable_scope("latent_zeroing", reuse=tf.AUTO_REUSE):
-      global_step = tf.to_float(tf.train.get_or_create_global_step())
-      mask = tf.to_float(self._model_hparams.pretrain_steps < global_step)
-      res = (mask * tf.to_float(res)
-                 + (1.0 - mask) * self.UNK_ID)
+#     with tf.variable_scope("latent_zeroing", reuse=tf.AUTO_REUSE):
+#       global_step = tf.to_float(tf.train.get_or_create_global_step())
+#       mask = tf.to_float(self._model_hparams.pretrain_steps < global_step)
+#       res = (mask * tf.to_float(res)
+#                  + (1.0 - mask) * self.UNK_ID)
       return tf.expand_dims(res, 2)  # [batch_size, nlabels, 1, hidden_size]
 
   def loss(self, logits, targets):
@@ -490,6 +490,7 @@
       assert len(targets) == self.num_binary_predictions
       yield {"index": [i], "inputs": list(map(ord, inputs)),
              "targets": list(map(int, targets))}
+
   
   def maybe_download_and_unzip(self, tmp_dir):
     """Downloads deepsea data if it doesn"t already exist.
@@ -805,9 +806,6 @@
     example["metrics_weights"] = tf.gather(metrics_weights, argsort_indices)
     return example
 
-<<<<<<< HEAD
-=======
-
 @registry.register_problem("genomics_binding_deepsea_h1hesc")
 class H1hescDeepseaProblem(TftiDeepseaProblem):
   """H1-hESC Cell type specific imputation problem"""
@@ -970,7 +968,6 @@
     return dataset
 
 
->>>>>>> f2c236fd
 ################################################################################
 ################################### MODELS #####################################
 ################################################################################
@@ -1065,7 +1062,7 @@
   hparams.add_hparam("multigpu", False)
   hparams.add_hparam("pos_weight", 25)
   hparams.add_hparam("latent_keep_prob", 0.5)
-  hparams.add_hparam("pretrain_steps", 0)
+  # hparams.add_hparam("pretrain_steps", 0)
   hparams.add_hparam("filter_negatives", False)
   hparams.add_hparam("scaled_loss", False)
   return hparams
