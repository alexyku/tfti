--- conflicted
+++ resolved
@@ -621,19 +621,9 @@
     # Get marks for each cell type
     cell_type_1_marks =  [i[1].split("|")[1] for i in cell_type_1_pos]
     cell_type_2_marks =  [i[1].split("|")[1] for i in cell_type_2_pos]
-    
-<<<<<<< HEAD
-    # Get overlapping TFs between both celltypes
-    overlapping_tfs = list(set(cellType1_tfs) & set(cellType2_tfs))
-
-    cellType1_final_positions = [(i,j) for i, j in cellType1_positions if j.split('|')[1] in overlapping_tfs]
-    cellType2_final_positions = [(i,j) for i, j in  cellType2_positions if j.split('|')[1] in overlapping_tfs]
-    
-
-=======
+
     # Get overlapping marks between both cell types.
     overlapping_marks = list(set(cell_type_1_marks) & set(cell_type_2_marks))
->>>>>>> 46423567
 
     cell_type_1_final_pos = [(i,j) for i, j in cell_type_1_pos if \
                                     j.split("|")[1] in overlapping_marks]
@@ -650,16 +640,10 @@
 
     cell_type_1_items = sorted(cell_type_1_items, key=lambda i: i[1]) 
     
-<<<<<<< HEAD
-    # Print out sorted TFs
-    tf.logging.info("TFs for CellType %s: %s" 
-                    % (cellType1, overlapping_tfs))
-=======
     # Print out sorted marks.
     tf.logging.info("Marks for CellType %s: %s" 
                     % (cell_type_1, 
                     cell_type_1_items))
->>>>>>> 46423567
 
     cell_type_2_items = []
     seen = set()
@@ -670,13 +654,13 @@
 
     cell_type_2_items = sorted(cell_type_2_items, key=lambda i: i[1])
 
-    # Verify that TFs match between cell types.
+    # Verify that marks match between cell types.
     for i, item in enumerate(cell_type_2_items):
       assert(cell_type_2_items[i][1].split("|")[1] == cell_type_1_items[i][1].split("|")[1])
 
     # These are the indices we are using for the cell type 1 model.
     cell_type_1_indices = list(map(lambda x: x[0], cell_type_1_items))
-    return cell_type_1_indices
+    return (cell_type_1_indices, cell_type_1_items)
 
 
 @registry.register_problem("genomics_binding_deepsea_tf")
@@ -720,28 +704,20 @@
 class Gm12878DeepseaProblem(TftiDeepseaProblem):
   """GM12878 Cell type specific imputation problem"""
 
-<<<<<<< HEAD
-  def preprocess_example(self, example, mode, hparams, cellType1 = 'GM12878', cellType2 = 'H1-hESC'):
-=======
-  def targets_gather_indices(self):
+  def targets_gather_indices(self, cell_type_1, cell_type_2):
     """Returns indices to gather `targets`, `latents` and `metrics_weights`.
 
     Returns:
       A list of indices between [0, self.num_binary_predictions).
     """
-    return self.get_overlapping_indices_for_cell_type("GM12878", "H1-hESC")
-
-  def preprocess_example(self, example, mode, hparams):
->>>>>>> 46423567
+    return self.get_overlapping_indices_for_cell_type(cell_type_1, cell_type_2)[0]
+
+  def preprocess_example(self, example, mode, hparams, cell_type_1 = "GM12878", cell_type_2 = "H1-hESC"):
     example = super().preprocess_example(example, mode, hparams)
     # Indices for TF labels specific to GM12878 cell type.
     # These are ordered so TFs are alphabetical
     
-<<<<<<< HEAD
-    gather_indices = super().getOverlappingIndicesForCellType(cellType1, cellType2)
-=======
-    gather_indices = self.targets_gather_indices()
->>>>>>> 46423567
+    gather_indices = self.targets_gather_indices(cell_type_1, cell_type_2)
     
     # Argsort indices to preserve ordering.
     argsort_indices = np.argsort(gather_indices)
@@ -760,42 +736,7 @@
     return example
 
   def preprocess_dev_example(self, example, mode, hparams):
-    return self.preprocess_example(example, mode, hparams, cellType1 = 'H1-hESC', cellType2 = 'GM12878')
-
-@registry.register_problem("genomics_binding_deepsea_h1hesc")
-class H1hescDeepseaProblem(TftiDeepseaProblem):
-  """H1-hESC Cell type specific imputation problem"""
-
-  def targets_gather_indices(self):
-    """Returns indices to gather `targets`, `latents` and `metrics_weights`.
-
-    Returns:
-      A list of indices between [0, self.num_binary_predictions).
-    """
-    return self.get_overlapping_indices_for_cell_type("H1-hESC", "GM12878")
-
-  def preprocess_example(self, example, mode, hparams):
-    example = super().preprocess_example(example, mode, hparams)
-    # Indices for TF labels specific to GM12878 cell type.
-    # These are ordered so TFs are alphabetical
-    
-    gather_indices = self.targets_gather_indices()
-    
-    # Argsort indices to preserve ordering.
-    argsort_indices = np.argsort(gather_indices)
-    gather_indices_sorted = np.sort(gather_indices)
-
-    # Keep targets and latents corresponding to H1-hESC.
-    targets = tf.gather(example["targets"], gather_indices_sorted)
-    latents = tf.gather(example["latents"], gather_indices_sorted)
-    metrics_weights = tf.gather(example["metrics_weights"],
-                                gather_indices_sorted)
-    
-    # Ensure sure tensors are sorted by alphabetical TFs.
-    example["targets"] = tf.gather(targets, argsort_indices)
-    example["latents"] = tf.gather(latents, argsort_indices)
-    example["metrics_weights"] = tf.gather(metrics_weights, argsort_indices)
-    return example
+    return self.preprocess_example(example, mode, hparams, cell_type_1 = 'H1-hESC', cell_type_2 = 'GM12878')
 
 
 ################################################################################
@@ -903,7 +844,6 @@
   hparams.num_hidden_layers = 2
   hparams.hidden_size = 8
   hparams.num_heads = 2
-  hparams.add_hparam("pretrain_steps", 0)
   hparams.latent_keep_prob = 0.5
   hparams.pos_weight = 10
   return hparams