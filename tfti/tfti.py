# coding=utf-8
# Copyright 2018 The Tensor2Tensor Authors.
#
# Licensed under the Apache License, Version 2.0 (the "License");
# you may not use this file except in compliance with the License.
# You may obtain a copy of the License at
#
#     http://www.apache.org/licenses/LICENSE-2.0
#
# Unless required by applicable law or agreed to in writing, software
# distributed under the License is distributed on an "AS IS" BASIS,
# WITHOUT WARRANTIES OR CONDITIONS OF ANY KIND, either express or implied.
# See the License for the specific language governing permissions and
# limitations under the License.

"""Transcription factor transformer imputation (TFTI)."""

from __future__ import absolute_import
from __future__ import division
from __future__ import print_function

import os
import tarfile

# Dependency imports

import h5py
import numpy as np
import scipy

from six.moves import xrange  # pylint: disable=redefined-builtin

from tensor2tensor.data_generators import dna_encoder
from tensor2tensor.data_generators import generator_utils
from tensor2tensor.data_generators import problem
from tensor2tensor.data_generators import text_encoder
from tensor2tensor.layers import common_layers
from tensor2tensor.layers import modalities
from tensor2tensor.models import transformer
from tensor2tensor.utils import metrics
from tensor2tensor.utils import registry

import tensorflow as tf


@registry.register_symbol_modality("nonsequential")
class SetSymbolModality(modalities.SymbolModality):
  """Symbol modality for nonsequential sequences (i.e., sets).

  Use this modality where there is no temporal component to the sequence, but
  each position in the sequence has the same vocab size. For example, suppose we
  have a binary label set, a label of 1 for prediction task i might mean
  something different from a 1 for prediction task j.

  In this case, each (label, prediction task) pair should receive its own
  embedding vector. Similarily, each logit gets its own projection variable.
  """

  def loss(self, logits, targets):
    with tf.variable_scope('auc', reuse=True):
      lt = tf.nn.softmax(logits)
      lt = tf.squeeze(lt)
      lt = tf.transpose(lt, [1, 0, 2])
      tt = tf.squeeze(targets)
      tt = tf.transpose(tt, [1, 0])
      tt = tf.cast(tt, dtype=tf.float32)
      # TODO(Weston): Filter out irrelevant scores
      f = lambda x: tf.metrics.auc(labels=x[1], predictions=x[0], weights=None)
      _, auc = tf.map_fn(f, (lt[:,:,2], tt-1)) 

      mean_auc = tf.reduce_mean(auc)
      tf.summary.scalar('auc', mean_auc)
    
    # TODO(alexyku): Where should this variable go so we can change it from command line?
    pos_weight = 25

    def weight_fn(labels):
      weights = common_layers.weights_nonzero(labels)
      weights += (tf.constant(pos_weight - 1, dtype=tf.float32) 
                  * tf.to_float(tf.equal(labels, 2)))
      return weights

    return common_layers.padded_cross_entropy(
        logits,
        targets,
        self._model_hparams.label_smoothing,
        weights_fn=weight_fn)

  @property
  def name(self):
    return "nonsequential_symbol_modality_%d_%d" % (self._vocab_size,
                                                    self._body_input_depth)

  def embedding(self, x, vocab_size, dense_size, **kwargs):
    """Each (position, ID) pair gets its own embedding."""
    shape_list = common_layers.shape_list(x)
    # If we had an extra channel dimensions, assume they are 1.
    if len(shape_list) > 2:
      x = tf.reshape(x, shape_list[:2])
    seq_length = common_layers.shape_list(x)[1]
    x += tf.range(seq_length, dtype=x.dtype) * vocab_size
    return common_layers.embedding(
        x, vocab_size * seq_length, dense_size, **kwargs)

  def bottom_simple(self, x, name, reuse):
    with tf.variable_scope(name, reuse=reuse):
      # Squeeze out the channels dimension.
      x = tf.squeeze(x, axis=3)
      x = common_layers.dropout_no_scaling(
          x, 1.0 - self._model_hparams.symbol_dropout)
      ret = self.embedding(x, self._vocab_size, self._body_input_depth)
      ret = tf.expand_dims(ret, 2)
      if self._model_hparams.multiply_embedding_mode == "sqrt_depth":
        ret *= self._body_input_depth**0.5
      # No embedding for padding IDs (set to zero).
      ret *= tf.expand_dims(tf.to_float(tf.not_equal(x, 0)), -1)
      return ret

  def top(self, body_output, _):
    """Generate logits.

    Args:
      body_output: A Tensor with shape [batch, p0, p1, body_input_depth]

    Returns:
      logits: A Tensor with shape  [batch, p0, p1, ?, vocab_size].
    """
    if self._model_hparams.symbol_modality_skip_top:
      return tf.expand_dims(body_output, 3)

    if self._model_hparams.shared_embedding_and_softmax_weights:
      scope_name = "shared"
      reuse = True
    else:
      scope_name = "softmax"
      reuse = False

    with tf.variable_scope(scope_name, reuse=reuse):
      body_output_shape = common_layers.shape_list(body_output)
      body_output = common_layers.flatten4d3d(body_output)
      # Transpose to swap the batch and length dimensions to use tf.map_fn.
      body_output = tf.transpose(body_output, [1, 0, 2])
      def to_logits(x):
        # New logit var for each binding prediction.
        var = self._get_weights(body_output_shape[-1])
        return tf.matmul(x, var, transpose_b=True)
      logits = tf.map_fn(to_logits, body_output)
      # Transpose again to revert the aforementioned swap.
      logits = tf.transpose(logits, [1, 0, 2])
      return tf.reshape(logits, body_output_shape[:-1] + [1, self._vocab_size])


@registry.register_problem("genomics_binding_deepsea")
class DeepseaProblem(problem.Problem):
  """N-gram/k-mer embedded deepsea data."""
    
  @property
  def default_chunk_size(self):
    # This is only used if "chunk_size" is
    # not specified in the model hparams.
    return 4  # n-gram/k-mer size.

  @property
  def default_latent_dropout(self):
    # Can be overwritten in model hparams.
    # Default is pure inference setting.
    return 1.0

  @property
  def default_nonsequential_targets(self):
    # Can be overwritten in model hparams.
    return True
  
  @property
  def num_output_predictions(self):
    return 919  # DNase, TFs and histones.
  
  @property
  def num_output_classes(self):
    return 2  # Binary classification.
  
  @property
  def input_sequence_length(self):
    return 1000 # Number of residues.
  
  @property
  def input_sequence_depth(self):
    return 4  # ACTG channels (in that order).

<<<<<<< HEAD
  @property
  def position_sensitive_targets(self):
    return True

  def eval_metrics(self):
    return [metrics.Metrics.AUC]
 
  def input_fn(self,
               mode,
               hparams,
               data_dir=None,
               params=None,
               config=None,
               dataset_kwargs=None):
    # if mode == tf.estimator.ModeKeys.EVAL:
    #   tf.variables_initializer(var_list=tf.get_collection(tf.GraphKeys.METRIC_VARIABLES)).run()
    return problem.Problem.input_fn(self,
               mode,
               hparams,
               data_dir,
               params,
               config,
               dataset_kwargs)
 
=======
  def dataset_filename(self):
    return "genomics_binding_deepsea"
  
>>>>>>> 9310a303
  def stringify(self, one_hot_seq):
    """One-hot sequence to an ACTG string."""
    ids = one_hot_seq.dot(np.arange(1, 5))
    # An all-zero column is denoted by "N".
    bases = np.array(list("NACTG"))
    return "".join(bases[ids])
    
  def generator(self, tmp_dir, is_training):
    """Generates example dicts."""
    def train_generator():
      filename = os.path.join(tmp_dir, "deepsea_train/train.mat")
      tmp = h5py.File(filename)
      inputs = tmp["trainxdata"]
      targets = tmp["traindata"]
      for i in xrange(inputs.shape[2]):
        yield (self.stringify(inputs[:, :, i]),
             targets[:, i])
    def valid_generator():
      filename = os.path.join(tmp_dir, "deepsea_train/valid.mat")
      tmp = scipy.io.loadmat(filename)
      inputs = tmp['validxdata']
      targets = tmp['validdata']
      for i in xrange(inputs.shape[0]):
        yield (self.stringify(inputs[i].transpose([1, 0])),
             targets[i])
    generator = train_generator if is_training else valid_generator
    for i, (inputs, targets) in enumerate(generator()):
      if i % 1000 == 0:
        tf.logging.info(f"Generated {i} examples.")
      assert len(inputs) == self.input_sequence_length
      assert len(targets) == self.num_output_predictions
      yield {"index": [i], "inputs": list(map(ord, inputs)),
             "targets": list(map(int, targets))}
  
  def maybe_download_and_unzip(self, tmp_dir):
    """Downloads deepsea data if it doesn't already exist."""
    url = ("http://deepsea.princeton.edu/media/code/"
           "deepsea_train_bundle.v0.9.tar.gz")
    filename = "deepsea_train_bundle.v0.9.tar.gz"
    generator_utils.maybe_download(tmp_dir, filename, url)
    dirpath = os.path.join(tmp_dir, "deepsea_train")
    if not os.path.exists(dirpath):
      tf.logging.info(f"Extracting archive {filename} to directory: {dirpath}")
      filepath = os.path.join(tmp_dir, filename)
      tarfile.open(filepath, "r:gz").extractall(tmp_dir)
    else:
      tf.logging.info(
          f"Not extracting archive, directory already found: {dirpath}")
    return dirpath
  
  def generate_data(self, data_dir, tmp_dir, task_id=-1):
    """Generates tf-refords for the problem."""
    self.maybe_download_and_unzip(tmp_dir)
    generator_utils.generate_dataset_and_shuffle(
      self.generator(tmp_dir, is_training=True),
      self.training_filepaths(data_dir, 100, shuffled=True),
      self.generator(tmp_dir, is_training=False),
      self.dev_filepaths(data_dir, 1, shuffled=True))
  
  def hparams(self, defaults, model_hparams):
    """Augment the hparams for this problem."""
    if not model_hparams.get("chunk_size"):
      model_hparams.chunk_size = self.default_chunk_size
    if not model_hparams.get("latent_dropout"):
      model_hparams.latent_dropout = self.default_latent_dropout
    if not model_hparams.get("nonsequential_targets"):
      model_hparams.nonsequential_targets = self.default_nonsequential_targets
    vocab_size = dna_encoder.DNAEncoder(model_hparams.chunk_size).vocab_size
    p = defaults
    # Symbol modality reserves 0 as "padding". Which is why the
    # targets has an extra symbol. Latent targets have yet another
    # symbol for "unknown" - so two extra symbols.
    target_and_latent_modality = registry.Modalities.SYMBOL
    if model_hparams.nonsequential_targets:
      target_and_latent_modality += ":nonsequential"
    p.input_modality = {"inputs": (registry.Modalities.SYMBOL, vocab_size),
                        "latents": (target_and_latent_modality,
                                    self.num_output_classes + 2)}
    p.target_modality = (target_and_latent_modality,
                         self.num_output_classes + 1)
    p.input_space_id = problem.SpaceID.DNA
    p.target_space_id = problem.SpaceID.GENERIC
  
  def example_reading_spec(self):
    """Reader spec for tf-record examples."""
    data_fields = {
      "index": tf.FixedLenFeature([1], tf.int64),
      "inputs": tf.FixedLenFeature([self.input_sequence_length], tf.int64),
      "targets": tf.FixedLenFeature([self.num_output_predictions], tf.int64),
    }
    data_items_to_decoders = None
    return (data_fields, data_items_to_decoders)
  
  def preprocess_example(self, example, mode, hparams):
    """Preprocess the model inputs."""
    inputs = example["inputs"]
    targets = example["targets"]
    encoder = dna_encoder.DNAEncoder(hparams.chunk_size)
    def to_ids(inputs):
      ids = encoder.encode("".join(map(chr, inputs)))
      return np.array(ids, dtype=np.int64)
    [inputs] = tf.py_func(to_ids, [inputs], [tf.int64], stateful=False)
    # Reshape to the [p0, p1, channels] modality convention.
    out_size = int(np.ceil(self.input_sequence_length / hparams.chunk_size))
    inputs = tf.reshape(inputs, [out_size, 1, 1])
    targets = tf.reshape(targets, [self.num_output_predictions, 1, 1])
    # Targets are natively binary (i.e., 0 or 1), we add one to each
    # (i.e., 0->1 and 1->2) to preserve the meaning of 0, the "padding" ID.
    targets += 1
    # Latent dropout is the probability of dropping a ground-truth
    # target when computing the latent.
    dropout_prob = hparams.latent_dropout
    boolean_mask = (tf.random_uniform(
        common_layers.shape_list(targets)) < dropout_prob)
    mask = tf.to_float(boolean_mask)
    # Replace some labels with 3, the unknown ID.
    latents = tf.to_int32(tf.to_float(targets) * (1 - mask) + 3 * mask)

    example["inputs"] = inputs
    example["targets"] = targets
    example["latents"] = latents
    return example


@registry.register_problem("genomics_binding_deepsea_tf")
class TranscriptionFactorDeepseaProblem(DeepseaProblem):
  """Only transcription factors included in the label space."""

  def preprocess_example(self, example, mode, hparams):
    example = super().preprocess_example(example, mode, hparams)
    # Indices for TF labels. Indices come from the file at
    # (media.nature.com/original/nature-assets/nmeth/journal/v12/n10/extref/
    # nmeth.3547-S3.xlsx)
    # and include all TF rows (between 128 to 817).
    # Specifically, the index is the row number in the spreadsheet - 3.
    start, end = (125, 814)
    example["targets"] = example["targets"][start:end + 1]
    example["latents"] = example["latents"][start:end + 1]
    return example


@registry.register_problem("genomics_binding_deepsea_a549")
class A549DeepseaProblem(DeepseaProblem):
  """Only labels for A549 included in the label space."""

  def preprocess_example(self, example, mode, hparams):
    example = super().preprocess_example(example, mode, hparams)
    # TODO (Gunjan): Slice out indices for A549 labels.
    return example


@registry.register_problem("genomics_binding_deepsea_chromatin")
class ChromatinDeepseaProblem(DeepseaProblem):
  """DNase and histone labels are always observed."""

  def preprocess_example(self, example, mode, hparams):
    example = super().preprocess_example(example, mode, hparams)
    # TODO (Alex): Slice out range [0, 125) and [815, 919).
    return example


@registry.register_model("tfti_transformer")
class TftiTransformer(transformer.Transformer):
  """A stack of transformer layers.

  Transforms a set of (partially observed) latent labels into a complete label
  set. These are the input and outputs of the model:
  - Encoder inputs: Embedded DNA-sequence.
  - Encoder output: None.
  - Decoder inputs: Partially observed latent labels in [NEG, POS, UNK], where
    the UNK labels are to be imputed by the decoder.
  - Decoder output: Fully imputed labels in [NEG, POS].

  We compute the loss with respect to the entire imputed label (so that the
  model learns an identity mapping for the observed latents), but evaluate the
  AUC and AUPRC on the imputed values.
  
  The imputation method is motivated by the idea that a model should consider
  all the information it has to make a prediction. That is, both the
  DNA-sequence, and the labels for the binding events you have.
  """
  
  def body(self, features):
    """Transformer main model_fn.
    Args:
      features: Map of features to the model. Should contain the following:
          "inputs": Transformer inputs [batch_size, input_length, hidden_dim]
          "targets": Target decoder outputs.
              [batch_size, decoder_length, hidden_dim]
          "latents": Latent decoder inputs.
              [batch_size, decoder_length, hidden_dim]
          "target_space_id"
    Returns:
      Final decoder representation. [batch_size, decoder_length, hidden_dim]
    """
    hparams = self._hparams

    inputs = features["inputs"]
    target_space = features["target_space_id"]
    encoder_output, encoder_decoder_attention_bias = self.encode(
        inputs, target_space, hparams, features=features)

    # No longer call transformer.transformer_prepare_decoder because:
    # - We are using full decoder self-attention (i.e., no attention bias).
    # - We are not adding positional embeddings to the decoder inputs.
    
    latent = features["latents"]
    decoder_input = common_layers.flatten4d3d(latent)
    decoder_self_attention_bias = None

    decoder_output = self.decode(
        decoder_input,
        encoder_output,
        encoder_decoder_attention_bias,
        decoder_self_attention_bias,
        hparams,
        nonpadding=transformer.features_to_nonpadding(features, "targets"))

    expected_attentions = features.get("expected_attentions")
    if expected_attentions is not None:
      attention_loss = common_attention.encoder_decoder_attention_loss(
          expected_attentions, self.attention_weights,
          hparams.expected_attention_loss_type,
          hparams.expected_attention_loss_multiplier)
      return decoder_output, {"attention_loss": attention_loss}

    return decoder_output


@registry.register_hparams("tfti_transformer_base")
def tfti_transformer_base():
  hparams = transformer.transformer_base()
  # General hparams.
  hparams.batch_size = 128
  # Transformer hparams.
  hparams.num_encoder_layers = 6
  hparams.num_decoder_layers = 4
  # TFTI hparams.
  hparams.chunk_size = 4
  hparams.latent_dropout = 1.0
  hparams.nonsequential_targets = True
  return hparams


@registry.register_hparams("tfti_transformer_debug")
def tfti_transformer_debug():
  hparams = transformer.transformer_base_single_gpu()
  # General hparams.
  hparams.batch_size = 2
  # Transformer hparams.
  hparams.num_encoder_layers = 2
  hparams.num_decoder_layers = 2
  # TFTI hparams.
  hparams.chunk_size = 4
  hparams.latent_dropout = 1.0
  hparams.nonsequential_targets = True
  return hparams
  <|MERGE_RESOLUTION|>--- conflicted
+++ resolved
@@ -57,6 +57,7 @@
   """
 
   def loss(self, logits, targets):
+    # TODO(weston100): figure out a better way to do this.
     with tf.variable_scope('auc', reuse=True):
       lt = tf.nn.softmax(logits)
       lt = tf.squeeze(lt)
@@ -64,7 +65,6 @@
       tt = tf.squeeze(targets)
       tt = tf.transpose(tt, [1, 0])
       tt = tf.cast(tt, dtype=tf.float32)
-      # TODO(Weston): Filter out irrelevant scores
       f = lambda x: tf.metrics.auc(labels=x[1], predictions=x[0], weights=None)
       _, auc = tf.map_fn(f, (lt[:,:,2], tt-1)) 
 
@@ -187,36 +187,16 @@
   def input_sequence_depth(self):
     return 4  # ACTG channels (in that order).
 
-<<<<<<< HEAD
-  @property
-  def position_sensitive_targets(self):
-    return True
 
   def eval_metrics(self):
+    # Note: this requires a modified metrics.py file in T2T.
     return [metrics.Metrics.AUC]
- 
-  def input_fn(self,
-               mode,
-               hparams,
-               data_dir=None,
-               params=None,
-               config=None,
-               dataset_kwargs=None):
-    # if mode == tf.estimator.ModeKeys.EVAL:
-    #   tf.variables_initializer(var_list=tf.get_collection(tf.GraphKeys.METRIC_VARIABLES)).run()
-    return problem.Problem.input_fn(self,
-               mode,
-               hparams,
-               data_dir,
-               params,
-               config,
-               dataset_kwargs)
- 
-=======
+
+
   def dataset_filename(self):
     return "genomics_binding_deepsea"
   
->>>>>>> 9310a303
+  
   def stringify(self, one_hot_seq):
     """One-hot sequence to an ACTG string."""
     ids = one_hot_seq.dot(np.arange(1, 5))
